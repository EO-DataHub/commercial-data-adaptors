--- conflicted
+++ resolved
@@ -57,11 +57,7 @@
     id: airbus-optical-adaptor
     hints:
       DockerRequirement:
-<<<<<<< HEAD
-        dockerPull: public.ecr.aws/eodh/airbus-optical-adaptor:0.0.3-rc2-dev-jl005
-=======
         dockerPull: public.ecr.aws/eodh/airbus-optical-adaptor:0.0.3-rc3
->>>>>>> 4297d681
     baseCommand: ["python", "-m", "airbus_optical_adaptor"]
     inputs:
       workspace:
@@ -85,14 +81,11 @@
         type: Directory
         inputBinding:
           prefix: --catalogue_dirs
-<<<<<<< HEAD
           position: 4
       workspace:
         type: string
         inputBinding:
           prefix: --workspace
-=======
->>>>>>> 4297d681
           position: 5
 
     outputs:
