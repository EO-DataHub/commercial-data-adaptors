--- conflicted
+++ resolved
@@ -52,11 +52,7 @@
     id: airbus-sar-adaptor
     hints:
       DockerRequirement:
-<<<<<<< HEAD
-        dockerPull: public.ecr.aws/eodh/airbus-sar-adaptor:0.0.6-rc3-dev-jl012
-=======
         dockerPull: public.ecr.aws/eodh/airbus-sar-adaptor:0.0.6-rc3
->>>>>>> 4297d681
     baseCommand: ["python", "-m", "airbus_sar_adaptor"]
     inputs:
       commercial_data_bucket:
